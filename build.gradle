buildscript {
  ext.versions = [
      'kotlin': '1.3.40',
      'jmhPlugin': '0.4.8',
      'animalSnifferPlugin': '1.5.0',
      'dokka': '0.9.18',
      'jmh': '1.21',
      'animalSniffer': '1.16',
      'junit': '4.12',
      'assertj': '1.7.0',
      'shadowPlugin': '4.0.4',
<<<<<<< HEAD
      'nodePlugin': '1.3.1',
      'ktlintPlugin': '8.2.0',
=======
      'ktlintPlugin': '5.1.0',
>>>>>>> 16cde1a9
  ]

  ext.deps = [
      'kotlin': [
          'gradlePlugin': "org.jetbrains.kotlin:kotlin-gradle-plugin:${versions.kotlin}",
          'stdLib': [
              'common': "org.jetbrains.kotlin:kotlin-stdlib-common",
              'jdk8': "org.jetbrains.kotlin:kotlin-stdlib-jdk8",
              'jdk7': "org.jetbrains.kotlin:kotlin-stdlib-jdk7",
              'jdk6': "org.jetbrains.kotlin:kotlin-stdlib",
              'js': "org.jetbrains.kotlin:kotlin-stdlib-js",
          ],
          'test': [
              'common': "org.jetbrains.kotlin:kotlin-test-common",
              'annotations': "org.jetbrains.kotlin:kotlin-test-annotations-common",
              'jdk': "org.jetbrains.kotlin:kotlin-test-junit",
              'js': "org.jetbrains.kotlin:kotlin-test-js",
          ],
      ],
      'jmh': [
          'gradlePlugin': "me.champeau.gradle:jmh-gradle-plugin:${versions.jmhPlugin}",
          'core': "org.openjdk.jmh:jmh-core:${versions.jmh}",
          'generator': "org.openjdk.jmh:jmh-generator-annprocess:${versions.jmh}",
      ],
      'animalSniffer': [
          'gradlePlugin': "ru.vyarus:gradle-animalsniffer-plugin:${versions.animalSnifferPlugin}",
          'annotations': "org.codehaus.mojo:animal-sniffer-annotations:${versions.animalSniffer}",
      ],
      'japicmp': 'me.champeau.gradle:japicmp-gradle-plugin:0.2.8',
      'dokka': "org.jetbrains.dokka:dokka-gradle-plugin:${versions.dokka}",
      'shadow': "com.github.jengelman.gradle.plugins:shadow:${versions.shadowPlugin}",
<<<<<<< HEAD
      'node': "com.moowork.gradle:gradle-node-plugin:${versions.nodePlugin}",
      'ktlint': "org.jlleitschuh.gradle:ktlint-gradle:${versions.ktlintPlugin}",
=======
      'ktlint': "gradle.plugin.org.jlleitschuh.gradle:ktlint-gradle:${versions.ktlintPlugin}",
>>>>>>> 16cde1a9
      'test': [
          'junit': "junit:junit:${versions.junit}",
          'assertj': "org.assertj:assertj-core:${versions.assertj}",
      ]
  ]

  dependencies {
    classpath deps.kotlin.gradlePlugin
    classpath deps.animalSniffer.gradlePlugin
    classpath deps.japicmp
    classpath deps.dokka
    classpath deps.shadow
    classpath deps.jmh.gradlePlugin
    classpath deps.ktlint
  }

  repositories {
    mavenCentral()
    gradlePluginPortal()
  }
}

allprojects {
  group = GROUP
  version = VERSION_NAME
}

subprojects {
  repositories {
    mavenCentral()
    jcenter()
  }

  apply plugin: "org.jlleitschuh.gradle.ktlint"
}<|MERGE_RESOLUTION|>--- conflicted
+++ resolved
@@ -9,12 +9,7 @@
       'junit': '4.12',
       'assertj': '1.7.0',
       'shadowPlugin': '4.0.4',
-<<<<<<< HEAD
-      'nodePlugin': '1.3.1',
       'ktlintPlugin': '8.2.0',
-=======
-      'ktlintPlugin': '5.1.0',
->>>>>>> 16cde1a9
   ]
 
   ext.deps = [
@@ -46,12 +41,7 @@
       'japicmp': 'me.champeau.gradle:japicmp-gradle-plugin:0.2.8',
       'dokka': "org.jetbrains.dokka:dokka-gradle-plugin:${versions.dokka}",
       'shadow': "com.github.jengelman.gradle.plugins:shadow:${versions.shadowPlugin}",
-<<<<<<< HEAD
-      'node': "com.moowork.gradle:gradle-node-plugin:${versions.nodePlugin}",
       'ktlint': "org.jlleitschuh.gradle:ktlint-gradle:${versions.ktlintPlugin}",
-=======
-      'ktlint': "gradle.plugin.org.jlleitschuh.gradle:ktlint-gradle:${versions.ktlintPlugin}",
->>>>>>> 16cde1a9
       'test': [
           'junit': "junit:junit:${versions.junit}",
           'assertj': "org.assertj:assertj-core:${versions.assertj}",
